//! Validation of [`NewPooledTransactionHashes66`](reth_eth_wire::NewPooledTransactionHashes66)
//! and [`NewPooledTransactionHashes68`](reth_eth_wire::NewPooledTransactionHashes68)
//! announcements. Validation and filtering of announcements is network dependent.

<<<<<<< HEAD
use std::{collections::HashMap, fmt::Display, mem};
=======
use std::{fmt, mem};
>>>>>>> 0f26cd6d

use crate::metrics::{AnnouncedTxTypesMetrics, TxTypesCounter};
use derive_more::{Deref, DerefMut, Display};
use reth_eth_wire::{
    DedupPayload, Eth68TxMetadata, HandleMempoolData, PartiallyValidData, ValidAnnouncementData,
    MAX_MESSAGE_SIZE,
};
use reth_primitives::{Signature, TxHash, TxType};
use tracing::{debug, trace};

/// The size of a decoded signature in bytes.
pub const SIGNATURE_DECODED_SIZE_BYTES: usize = mem::size_of::<Signature>();

/// Interface for validating a `(ty, size, hash)` tuple from a
/// [`NewPooledTransactionHashes68`](reth_eth_wire::NewPooledTransactionHashes68)..
pub trait ValidateTx68 {
<<<<<<< HEAD
    /// Validates a [`NewPooledTransactionHashes68`] entry. Returns [`ValidationOutcome`] which
    /// signals to the caller whether to fetch the transaction or whether to drop it, and weather
    /// the sender of the announcement should be penalized.
    fn should_fetch(
        &self,
        ty: u8,
        hash: TxHash,
        size: usize,
        tx_types_counter: &mut TxTypesCounter,
    ) -> ValidationOutcome;
=======
    /// Validates a [`NewPooledTransactionHashes68`](reth_eth_wire::NewPooledTransactionHashes68)
    /// entry. Returns [`ValidationOutcome`] which signals to the caller wether to fetch the
    /// transaction or wether to drop it, and wether the sender of the announcement should be
    /// penalized.
    fn should_fetch(&self, ty: u8, hash: &TxHash, size: usize) -> ValidationOutcome;
>>>>>>> 0f26cd6d

    /// Returns the reasonable maximum encoded transaction length configured for this network, if
    /// any. This property is not spec'ed out but can be inferred by looking how much data can be
    /// packed into a transaction for any given transaction type.
    fn max_encoded_tx_length(&self, ty: TxType) -> Option<usize>;

    /// Returns the strict maximum encoded transaction length for the given transaction type, if
    /// any.
    fn strict_max_encoded_tx_length(&self, ty: TxType) -> Option<usize>;

    /// Returns the reasonable minimum encoded transaction length, if any. This property is not
    /// spec'ed out but can be inferred by looking at which
    /// [`reth_primitives::PooledTransactionsElement`] will successfully pass decoding
    /// for any given transaction type.
    fn min_encoded_tx_length(&self, ty: TxType) -> Option<usize>;

    /// Returns the strict minimum encoded transaction length for the given transaction type, if
    /// any.
    fn strict_min_encoded_tx_length(&self, ty: TxType) -> Option<usize>;
}

/// Outcomes from validating a `(ty, hash, size)` entry from a
/// [`NewPooledTransactionHashes68`](reth_eth_wire::NewPooledTransactionHashes68). Signals to the
/// caller how to deal with an announcement entry and the peer who sent the announcement.
#[derive(Debug, Clone, Copy, PartialEq, Eq)]
pub enum ValidationOutcome {
    /// Tells the caller to keep the entry in the announcement for fetch.
    Fetch,
    /// Tells the caller to filter out the entry from the announcement.
    Ignore,
    /// Tells the caller to filter out the entry from the announcement and penalize the peer. On
    /// this outcome, caller can drop the announcement, that is up to each implementation.
    ReportPeer,
}

/// Generic filter for announcements and responses. Checks for empty message and unique hashes/
/// transactions in message.
pub trait PartiallyFilterMessage {
    /// Removes duplicate entries from a mempool message. Returns [`FilterOutcome::ReportPeer`] if
    /// the caller should penalize the peer, otherwise [`FilterOutcome::Ok`].
    fn partially_filter_valid_entries<V>(
        &self,
        msg: impl DedupPayload<Value = V> + fmt::Debug,
    ) -> (FilterOutcome, PartiallyValidData<V>) {
        // 1. checks if the announcement is empty
        if msg.is_empty() {
            debug!(target: "net::tx",
                msg=?msg,
                "empty payload"
            );
            return (FilterOutcome::ReportPeer, PartiallyValidData::empty_eth66())
        }

        // 2. checks if announcement is spam packed with duplicate hashes
        let original_len = msg.len();
        let partially_valid_data = msg.dedup();

        (
            if partially_valid_data.len() != original_len {
                FilterOutcome::ReportPeer
            } else {
                FilterOutcome::Ok
            },
            partially_valid_data,
        )
    }
}

/// Filters valid entries in
/// [`NewPooledTransactionHashes68`](reth_eth_wire::NewPooledTransactionHashes68) and
/// [`NewPooledTransactionHashes66`](reth_eth_wire::NewPooledTransactionHashes66) in place, and
/// flags misbehaving peers.
pub trait FilterAnnouncement {
    /// Removes invalid entries from a
    /// [`NewPooledTransactionHashes68`](reth_eth_wire::NewPooledTransactionHashes68) announcement.
    /// Returns [`FilterOutcome::ReportPeer`] if the caller should penalize the peer, otherwise
    /// [`FilterOutcome::Ok`].
    fn filter_valid_entries_68(
        &self,
        msg: PartiallyValidData<Eth68TxMetadata>,
    ) -> (FilterOutcome, ValidAnnouncementData)
    where
        Self: ValidateTx68;

    /// Removes invalid entries from a
    /// [`NewPooledTransactionHashes66`](reth_eth_wire::NewPooledTransactionHashes66) announcement.
    /// Returns [`FilterOutcome::ReportPeer`] if the caller should penalize the peer, otherwise
    /// [`FilterOutcome::Ok`].
    fn filter_valid_entries_66(
        &self,
        msg: PartiallyValidData<Eth68TxMetadata>,
    ) -> (FilterOutcome, ValidAnnouncementData);
}

/// Outcome from filtering
/// [`NewPooledTransactionHashes68`](reth_eth_wire::NewPooledTransactionHashes68). Signals to caller
/// whether to penalize the sender of the announcement or not.
#[derive(Debug, Clone, Copy, PartialEq, Eq)]
pub enum FilterOutcome {
    /// Peer behaves appropriately.
    Ok,
    /// A penalty should be flagged for the peer. Peer sent an announcement with unacceptably
    /// invalid entries.
    ReportPeer,
}

/// Wrapper for types that implement [`FilterAnnouncement`]. The definition of a valid
/// announcement is network dependent. For example, different networks support different
/// [`TxType`]s, and different [`TxType`]s have different transaction size constraints. Defaults to
/// [`EthMessageFilter`].
#[derive(Debug, Default, Deref, DerefMut)]
pub struct MessageFilter<N = EthMessageFilter>(N);

/// Filter for announcements containing EIP [`TxType`]s.
<<<<<<< HEAD
#[derive(Debug, Default)]
pub struct EthAnnouncementFilter {
    announced_tx_types_metrics: AnnouncedTxTypesMetrics,
}

impl Display for EthAnnouncementFilter {
    fn fmt(&self, f: &mut std::fmt::Formatter<'_>) -> std::fmt::Result {
        write!(f, "EthAnnouncementFilter")
    }
}

impl ValidateTx68 for EthAnnouncementFilter {
    fn should_fetch(
        &self,
        ty: u8,
        hash: TxHash,
        size: usize,
        tx_types_counter: &mut TxTypesCounter,
    ) -> ValidationOutcome {
=======
#[derive(Debug, Display, Default)]
pub struct EthMessageFilter;

impl PartiallyFilterMessage for EthMessageFilter {}

impl ValidateTx68 for EthMessageFilter {
    fn should_fetch(&self, ty: u8, hash: &TxHash, size: usize) -> ValidationOutcome {
>>>>>>> 0f26cd6d
        //
        // 1. checks if tx type is valid value for this network
        //
        let tx_type = match TxType::try_from(ty) {
            Ok(ty) => ty,
            Err(_) => {
                debug!(target: "net::eth-wire",
                    ty=ty,
                    size=size,
                    hash=%hash,
                    network=%self,
                    "invalid tx type in eth68 announcement"
                );

                return ValidationOutcome::ReportPeer
            }
        };
        tx_types_counter.increase_by_tx_type(tx_type);

        //
        // 2. checks if tx's encoded length is within limits for this network
        //
        // transactions that are filtered out here, may not be spam, rather from benevolent peers
        // that are unknowingly sending announcements with invalid data.
        //
        if let Some(strict_min_encoded_tx_length) = self.strict_min_encoded_tx_length(tx_type) {
            if size < strict_min_encoded_tx_length {
                debug!(target: "net::eth-wire",
                    ty=ty,
                    size=size,
                    hash=%hash,
                    strict_min_encoded_tx_length=strict_min_encoded_tx_length,
                    network=%self,
                    "invalid tx size in eth68 announcement"
                );

                return ValidationOutcome::Ignore
            }
        }
        if let Some(reasonable_min_encoded_tx_length) = self.min_encoded_tx_length(tx_type) {
            if size < reasonable_min_encoded_tx_length {
                debug!(target: "net::eth-wire",
                    ty=ty,
                    size=size,
                    hash=%hash,
                    reasonable_min_encoded_tx_length=reasonable_min_encoded_tx_length,
                    strict_min_encoded_tx_length=self.strict_min_encoded_tx_length(tx_type),
                    network=%self,
                    "tx size in eth68 announcement, is unreasonably small"
                );

                // just log a tx which is smaller than the reasonable min encoded tx length, don't
                // filter it out
            }
        }
        // this network has no strict max encoded tx length for any tx type
        if let Some(reasonable_max_encoded_tx_length) = self.max_encoded_tx_length(tx_type) {
            if size > reasonable_max_encoded_tx_length {
                debug!(target: "net::eth-wire",
                    ty=ty,
                    size=size,
                    hash=%hash,
                    reasonable_max_encoded_tx_length=reasonable_max_encoded_tx_length,
                    strict_max_encoded_tx_length=self.strict_max_encoded_tx_length(tx_type),
                    network=%self,
                    "tx size in eth68 announcement, is unreasonably large"
                );

                // just log a tx which is bigger than the reasonable max encoded tx length, don't
                // filter it out
            }
        }

        ValidationOutcome::Fetch
    }

    fn max_encoded_tx_length(&self, ty: TxType) -> Option<usize> {
        // the biggest transaction so far is a blob transaction, which is currently max 2^17,
        // encoded length, nonetheless, the blob tx may become bigger in the future.
        match ty {
            TxType::Legacy | TxType::EIP2930 | TxType::EIP1559 => Some(MAX_MESSAGE_SIZE),
            TxType::EIP4844 => None,
            #[cfg(feature = "optimism")]
            TxType::DEPOSIT => None,
        }
    }

    fn strict_max_encoded_tx_length(&self, _ty: TxType) -> Option<usize> {
        None
    }

    fn min_encoded_tx_length(&self, _ty: TxType) -> Option<usize> {
        // a transaction will have at least a signature. the encoded signature encoded on the tx
        // is at least as big as the decoded type.
        Some(SIGNATURE_DECODED_SIZE_BYTES)
    }

    fn strict_min_encoded_tx_length(&self, _ty: TxType) -> Option<usize> {
        // decoding a tx will exit right away if it's not at least a byte
        Some(1)
    }
}

impl FilterAnnouncement for EthMessageFilter {
    fn filter_valid_entries_68(
        &self,
        mut msg: PartiallyValidData<Eth68TxMetadata>,
    ) -> (FilterOutcome, ValidAnnouncementData)
    where
        Self: ValidateTx68,
    {
        trace!(target: "net::tx::validation",
<<<<<<< HEAD
            types=?msg.types,
            sizes=?msg.sizes,
            hashes=?msg.hashes,
            network=%self,
            "validating eth68 announcement data.."
        );

        let NewPooledTransactionHashes68 { mut hashes, mut types, mut sizes } = msg;

        debug_assert!(
            hashes.len() == types.len() && hashes.len() == sizes.len(), "`%hashes`, `%types` and `%sizes` should all be the same length, decoding of `NewPooledTransactionHashes68` should handle this,
`%hashes`: {hashes:?},
`%types`: {types:?},
`%sizes: {sizes:?}`"
        );

        //
        // 1. checks if the announcement is empty
        //
        if hashes.is_empty() {
            debug!(target: "net::tx",
                network=%self,
                "empty eth68 announcement"
            );
            return (FilterOutcome::ReportPeer, ValidAnnouncementData::empty_eth68())
        }

        let mut should_report_peer = false;
        let mut indices_to_remove = vec![];
        let mut tx_types_counter = TxTypesCounter::default();
=======
            msg=?*msg,
            network=%Self,
            "validating eth68 announcement data.."
        );

        let mut should_report_peer = false;
>>>>>>> 0f26cd6d

        // checks if eth68 announcement metadata is valid
        //
        // transactions that are filtered out here, may not be spam, rather from benevolent peers
        // that are unknowingly sending announcements with invalid data.
        //
<<<<<<< HEAD
        for (i, (&ty, &hash, &size)) in izip!(&types, &hashes, &sizes).enumerate() {
            match self.should_fetch(ty, hash, size, &mut tx_types_counter) {
                ValidationOutcome::Fetch => {}
                ValidationOutcome::Ignore => indices_to_remove.push(i),
=======
        msg.retain(|hash, metadata| {
            debug_assert!(
                metadata.is_some(),
                "metadata should exist for `%hash` in eth68 announcement passed to `%filter_valid_entries_68`,
`%hash`: {hash}"
            );

            let Some((ty, size)) = metadata else {
                return false
            };

            match self.should_fetch(*ty, hash, *size) {
                ValidationOutcome::Fetch => true,
                ValidationOutcome::Ignore => false,
>>>>>>> 0f26cd6d
                ValidationOutcome::ReportPeer => {
                    should_report_peer = true;
                    false
                }
            }
<<<<<<< HEAD
        }

        for index in indices_to_remove.into_iter().rev() {
            hashes.remove(index);
            types.remove(index);
            sizes.remove(index);
        }

        //
        // 3. checks if announcement is spam packed with duplicate hashes
        //
        let original_len = hashes.len();

        let mut deduped_data = HashMap::with_capacity(hashes.len());
        for hash in hashes.into_iter().rev() {
            if let (Some(ty), Some(size)) = (types.pop(), sizes.pop()) {
                deduped_data.insert(hash, Some((ty, size)));
            }
        }
        deduped_data.shrink_to_fit();

        if deduped_data.len() != original_len {
            should_report_peer = true
        }
        self.announced_tx_types_metrics.update_eth68_announcement_metrics(tx_types_counter);
=======
        });
>>>>>>> 0f26cd6d
        (
            if should_report_peer { FilterOutcome::ReportPeer } else { FilterOutcome::Ok },
            ValidAnnouncementData::from_partially_valid_data(msg),
        )
    }

    fn filter_valid_entries_66(
        &self,
        partially_valid_data: PartiallyValidData<Option<(u8, usize)>>,
    ) -> (FilterOutcome, ValidAnnouncementData) {
        trace!(target: "net::tx::validation",
<<<<<<< HEAD
            hashes=?msg.0,
            network=%self,
            "validating eth66 announcement data.."
        );

        let NewPooledTransactionHashes66(hashes) = msg;

        //
        // 1. checks if the announcement is empty
        //
        if hashes.is_empty() {
            debug!(target: "net::tx",
                network=%self,
                "empty eth66 announcement"
            );
            return (FilterOutcome::ReportPeer, ValidAnnouncementData::empty_eth66())
        }

        //
        // 2. checks if announcement is spam packed with duplicate hashes
        //
        let original_len = hashes.len();

        let mut deduped_data = HashMap::with_capacity(hashes.len());
        for hash in hashes.into_iter().rev() {
            deduped_data.insert(hash, None);
        }
        deduped_data.shrink_to_fit();

        (
            if deduped_data.len() != original_len {
                FilterOutcome::ReportPeer
            } else {
                FilterOutcome::Ok
            },
            ValidAnnouncementData::new_eth66(deduped_data),
        )
=======
            hashes=?*partially_valid_data,
            network=%Self,
            "validating eth66 announcement data.."
        );

        (FilterOutcome::Ok, ValidAnnouncementData::from_partially_valid_data(partially_valid_data))
>>>>>>> 0f26cd6d
    }
}

#[cfg(test)]
mod test {
    use super::*;

    use reth_eth_wire::{NewPooledTransactionHashes66, NewPooledTransactionHashes68};
    use reth_primitives::B256;
    use std::{collections::HashMap, str::FromStr};

    #[test]
    fn eth68_empty_announcement() {
        let types = vec![];
        let sizes = vec![];
        let hashes = vec![];

        let announcement = NewPooledTransactionHashes68 { types, sizes, hashes };

<<<<<<< HEAD
        let filter = EthAnnouncementFilter::default();
=======
        let filter = EthMessageFilter;
>>>>>>> 0f26cd6d

        let (outcome, _partially_valid_data) = filter.partially_filter_valid_entries(announcement);

        assert_eq!(outcome, FilterOutcome::ReportPeer);
    }

    #[test]
    fn eth68_announcement_unrecognized_tx_type() {
        let types = vec![
            TxType::MAX_RESERVED_EIP as u8 + 1, // the first type isn't valid
            TxType::Legacy as u8,
        ];
        let sizes = vec![MAX_MESSAGE_SIZE, MAX_MESSAGE_SIZE];
        let hashes = vec![
            B256::from_str("0xbeefcafebeefcafebeefcafebeefcafebeefcafebeefcafebeefcafebeefcafa")
                .unwrap(),
            B256::from_str("0xbeefcafebeefcafebeefcafebeefcafebeefcafebeefcafebeefcafebeefbbbb")
                .unwrap(),
        ];

        let announcement = NewPooledTransactionHashes68 {
            types: types.clone(),
            sizes: sizes.clone(),
            hashes: hashes.clone(),
        };

<<<<<<< HEAD
        let filter = EthAnnouncementFilter::default();
=======
        let filter = EthMessageFilter;

        let (outcome, partially_valid_data) = filter.partially_filter_valid_entries(announcement);

        assert_eq!(outcome, FilterOutcome::Ok);
>>>>>>> 0f26cd6d

        let (outcome, valid_data) = filter.filter_valid_entries_68(partially_valid_data);

        assert_eq!(outcome, FilterOutcome::ReportPeer);

        let mut expected_data = HashMap::new();
        expected_data.insert(hashes[1], Some((types[1], sizes[1])));

        assert_eq!(expected_data, valid_data.into_data())
    }

    #[test]
    fn eth68_announcement_too_small_tx() {
        let types =
            vec![TxType::MAX_RESERVED_EIP as u8, TxType::Legacy as u8, TxType::EIP2930 as u8];
        let sizes = vec![
            0, // the first length isn't valid
            0, // neither is the second
            1,
        ];
        let hashes = vec![
            B256::from_str("0xbeefcafebeefcafebeefcafebeefcafebeefcafebeefcafebeefcafebeefcafa")
                .unwrap(),
            B256::from_str("0xbeefcafebeefcafebeefcafebeefcafebeefcafebeefcafebeefcafebeefbbbb")
                .unwrap(),
            B256::from_str("0xbeefcafebeefcafebeefcafebeefcafebeefcafebeefcafebeefcafebeef00bb")
                .unwrap(),
        ];

        let announcement = NewPooledTransactionHashes68 {
            types: types.clone(),
            sizes: sizes.clone(),
            hashes: hashes.clone(),
        };

<<<<<<< HEAD
        let filter = EthAnnouncementFilter::default();
=======
        let filter = EthMessageFilter;

        let (outcome, partially_valid_data) = filter.partially_filter_valid_entries(announcement);

        assert_eq!(outcome, FilterOutcome::Ok);
>>>>>>> 0f26cd6d

        let (outcome, valid_data) = filter.filter_valid_entries_68(partially_valid_data);

        assert_eq!(outcome, FilterOutcome::Ok);

        let mut expected_data = HashMap::new();
        expected_data.insert(hashes[2], Some((types[2], sizes[2])));

        assert_eq!(expected_data, valid_data.into_data())
    }

    #[test]
    fn eth68_announcement_duplicate_tx_hash() {
        let types = vec![
            TxType::EIP1559 as u8,
            TxType::EIP4844 as u8,
            TxType::EIP1559 as u8,
            TxType::EIP4844 as u8,
        ];
        let sizes = vec![1, 1, 1, MAX_MESSAGE_SIZE];
        // first three or the same
        let hashes = vec![
            B256::from_str("0xbeefcafebeefcafebeefcafebeefcafebeefcafebeefcafebeefcafebeefcafa") // dup
                .unwrap(),
            B256::from_str("0xbeefcafebeefcafebeefcafebeefcafebeefcafebeefcafebeefcafebeefcafa") // removed dup
                .unwrap(),
            B256::from_str("0xbeefcafebeefcafebeefcafebeefcafebeefcafebeefcafebeefcafebeefcafa") // removed dup
                .unwrap(),
            B256::from_str("0xbeefcafebeefcafebeefcafebeefcafebeefcafebeefcafebeefcafebeefbbbb")
                .unwrap(),
        ];

        let announcement = NewPooledTransactionHashes68 {
            types: types.clone(),
            sizes: sizes.clone(),
            hashes: hashes.clone(),
        };

<<<<<<< HEAD
        let filter = EthAnnouncementFilter::default();
=======
        let filter = EthMessageFilter;
>>>>>>> 0f26cd6d

        let (outcome, partially_valid_data) = filter.partially_filter_valid_entries(announcement);

        assert_eq!(outcome, FilterOutcome::ReportPeer);

        let mut expected_data = HashMap::new();
        expected_data.insert(hashes[3], Some((types[3], sizes[3])));
        expected_data.insert(hashes[0], Some((types[0], sizes[0])));

        assert_eq!(expected_data, partially_valid_data.into_data())
    }

    #[test]
    fn eth66_empty_announcement() {
        let hashes = vec![];

        let announcement = NewPooledTransactionHashes66(hashes);

        let filter: MessageFilter = MessageFilter::default();

        let (outcome, _partially_valid_data) = filter.partially_filter_valid_entries(announcement);

        assert_eq!(outcome, FilterOutcome::ReportPeer);
    }

    #[test]
    fn eth66_announcement_duplicate_tx_hash() {
        // first three or the same
        let hashes = vec![
            B256::from_str("0xbeefcafebeefcafebeefcafebeefcafebeefcafebeefcafebeefcafebeefbbbb") // dup1
                .unwrap(),
            B256::from_str("0xbeefcafebeefcafebeefcafebeefcafebeefcafebeefcafebeefcafebeefcafa") // dup2
                .unwrap(),
            B256::from_str("0xbeefcafebeefcafebeefcafebeefcafebeefcafebeefcafebeefcafebeefcafa") // removed dup2
                .unwrap(),
            B256::from_str("0xbeefcafebeefcafebeefcafebeefcafebeefcafebeefcafebeefcafebeefcafa") // removed dup2
                .unwrap(),
            B256::from_str("0xbeefcafebeefcafebeefcafebeefcafebeefcafebeefcafebeefcafebeefbbbb") // removed dup1
                .unwrap(),
        ];

        let announcement = NewPooledTransactionHashes66(hashes.clone());

        let filter: MessageFilter = MessageFilter::default();

        let (outcome, partially_valid_data) = filter.partially_filter_valid_entries(announcement);

        assert_eq!(outcome, FilterOutcome::ReportPeer);

        let mut expected_data = HashMap::new();
        expected_data.insert(hashes[1], None);
        expected_data.insert(hashes[0], None);

        assert_eq!(expected_data, partially_valid_data.into_data())
    }

    #[test]
<<<<<<< HEAD
    fn test_display_for_zst() {
        let filter = EthAnnouncementFilter::default();
        assert_eq!("EthAnnouncementFilter", &filter.to_string());
=======
    fn test_derive_more_display_for_zst() {
        let filter = EthMessageFilter;
        assert_eq!("EthMessageFilter", &filter.to_string());
>>>>>>> 0f26cd6d
    }
}<|MERGE_RESOLUTION|>--- conflicted
+++ resolved
@@ -2,11 +2,7 @@
 //! and [`NewPooledTransactionHashes68`](reth_eth_wire::NewPooledTransactionHashes68)
 //! announcements. Validation and filtering of announcements is network dependent.
 
-<<<<<<< HEAD
-use std::{collections::HashMap, fmt::Display, mem};
-=======
-use std::{fmt, mem};
->>>>>>> 0f26cd6d
+use std::{fmt, fmt::Display, mem};
 
 use crate::metrics::{AnnouncedTxTypesMetrics, TxTypesCounter};
 use derive_more::{Deref, DerefMut, Display};
@@ -23,24 +19,17 @@
 /// Interface for validating a `(ty, size, hash)` tuple from a
 /// [`NewPooledTransactionHashes68`](reth_eth_wire::NewPooledTransactionHashes68)..
 pub trait ValidateTx68 {
-<<<<<<< HEAD
-    /// Validates a [`NewPooledTransactionHashes68`] entry. Returns [`ValidationOutcome`] which
-    /// signals to the caller whether to fetch the transaction or whether to drop it, and weather
-    /// the sender of the announcement should be penalized.
-    fn should_fetch(
-        &self,
-        ty: u8,
-        hash: TxHash,
-        size: usize,
-        tx_types_counter: &mut TxTypesCounter,
-    ) -> ValidationOutcome;
-=======
     /// Validates a [`NewPooledTransactionHashes68`](reth_eth_wire::NewPooledTransactionHashes68)
     /// entry. Returns [`ValidationOutcome`] which signals to the caller wether to fetch the
     /// transaction or wether to drop it, and wether the sender of the announcement should be
     /// penalized.
-    fn should_fetch(&self, ty: u8, hash: &TxHash, size: usize) -> ValidationOutcome;
->>>>>>> 0f26cd6d
+    fn should_fetch(
+        &self,
+        ty: u8,
+        hash: &TxHash,
+        size: usize,
+        tx_types_counter: &mut TxTypesCounter,
+    ) -> ValidationOutcome;
 
     /// Returns the reasonable maximum encoded transaction length configured for this network, if
     /// any. This property is not spec'ed out but can be inferred by looking how much data can be
@@ -155,35 +144,27 @@
 pub struct MessageFilter<N = EthMessageFilter>(N);
 
 /// Filter for announcements containing EIP [`TxType`]s.
-<<<<<<< HEAD
 #[derive(Debug, Default)]
-pub struct EthAnnouncementFilter {
+pub struct EthMessageFilter {
     announced_tx_types_metrics: AnnouncedTxTypesMetrics,
 }
 
-impl Display for EthAnnouncementFilter {
+impl Display for EthMessageFilter {
     fn fmt(&self, f: &mut std::fmt::Formatter<'_>) -> std::fmt::Result {
-        write!(f, "EthAnnouncementFilter")
-    }
-}
-
-impl ValidateTx68 for EthAnnouncementFilter {
+        write!(f, "EthMessageFilter")
+    }
+}
+
+impl PartiallyFilterMessage for EthMessageFilter {}
+
+impl ValidateTx68 for EthMessageFilter {
     fn should_fetch(
         &self,
         ty: u8,
-        hash: TxHash,
+        hash: &TxHash,
         size: usize,
         tx_types_counter: &mut TxTypesCounter,
     ) -> ValidationOutcome {
-=======
-#[derive(Debug, Display, Default)]
-pub struct EthMessageFilter;
-
-impl PartiallyFilterMessage for EthMessageFilter {}
-
-impl ValidateTx68 for EthMessageFilter {
-    fn should_fetch(&self, ty: u8, hash: &TxHash, size: usize) -> ValidationOutcome {
->>>>>>> 0f26cd6d
         //
         // 1. checks if tx type is valid value for this network
         //
@@ -296,57 +277,19 @@
         Self: ValidateTx68,
     {
         trace!(target: "net::tx::validation",
-<<<<<<< HEAD
-            types=?msg.types,
-            sizes=?msg.sizes,
-            hashes=?msg.hashes,
+            msg=?*msg,
             network=%self,
             "validating eth68 announcement data.."
         );
 
-        let NewPooledTransactionHashes68 { mut hashes, mut types, mut sizes } = msg;
-
-        debug_assert!(
-            hashes.len() == types.len() && hashes.len() == sizes.len(), "`%hashes`, `%types` and `%sizes` should all be the same length, decoding of `NewPooledTransactionHashes68` should handle this,
-`%hashes`: {hashes:?},
-`%types`: {types:?},
-`%sizes: {sizes:?}`"
-        );
-
-        //
-        // 1. checks if the announcement is empty
-        //
-        if hashes.is_empty() {
-            debug!(target: "net::tx",
-                network=%self,
-                "empty eth68 announcement"
-            );
-            return (FilterOutcome::ReportPeer, ValidAnnouncementData::empty_eth68())
-        }
-
         let mut should_report_peer = false;
-        let mut indices_to_remove = vec![];
         let mut tx_types_counter = TxTypesCounter::default();
-=======
-            msg=?*msg,
-            network=%Self,
-            "validating eth68 announcement data.."
-        );
-
-        let mut should_report_peer = false;
->>>>>>> 0f26cd6d
 
         // checks if eth68 announcement metadata is valid
         //
         // transactions that are filtered out here, may not be spam, rather from benevolent peers
         // that are unknowingly sending announcements with invalid data.
         //
-<<<<<<< HEAD
-        for (i, (&ty, &hash, &size)) in izip!(&types, &hashes, &sizes).enumerate() {
-            match self.should_fetch(ty, hash, size, &mut tx_types_counter) {
-                ValidationOutcome::Fetch => {}
-                ValidationOutcome::Ignore => indices_to_remove.push(i),
-=======
         msg.retain(|hash, metadata| {
             debug_assert!(
                 metadata.is_some(),
@@ -358,44 +301,16 @@
                 return false
             };
 
-            match self.should_fetch(*ty, hash, *size) {
+            match self.should_fetch(*ty, hash, *size, &mut tx_types_counter) {
                 ValidationOutcome::Fetch => true,
                 ValidationOutcome::Ignore => false,
->>>>>>> 0f26cd6d
                 ValidationOutcome::ReportPeer => {
                     should_report_peer = true;
                     false
                 }
             }
-<<<<<<< HEAD
-        }
-
-        for index in indices_to_remove.into_iter().rev() {
-            hashes.remove(index);
-            types.remove(index);
-            sizes.remove(index);
-        }
-
-        //
-        // 3. checks if announcement is spam packed with duplicate hashes
-        //
-        let original_len = hashes.len();
-
-        let mut deduped_data = HashMap::with_capacity(hashes.len());
-        for hash in hashes.into_iter().rev() {
-            if let (Some(ty), Some(size)) = (types.pop(), sizes.pop()) {
-                deduped_data.insert(hash, Some((ty, size)));
-            }
-        }
-        deduped_data.shrink_to_fit();
-
-        if deduped_data.len() != original_len {
-            should_report_peer = true
-        }
+        });
         self.announced_tx_types_metrics.update_eth68_announcement_metrics(tx_types_counter);
-=======
-        });
->>>>>>> 0f26cd6d
         (
             if should_report_peer { FilterOutcome::ReportPeer } else { FilterOutcome::Ok },
             ValidAnnouncementData::from_partially_valid_data(msg),
@@ -407,52 +322,12 @@
         partially_valid_data: PartiallyValidData<Option<(u8, usize)>>,
     ) -> (FilterOutcome, ValidAnnouncementData) {
         trace!(target: "net::tx::validation",
-<<<<<<< HEAD
-            hashes=?msg.0,
+            hashes=?*partially_valid_data,
             network=%self,
             "validating eth66 announcement data.."
         );
 
-        let NewPooledTransactionHashes66(hashes) = msg;
-
-        //
-        // 1. checks if the announcement is empty
-        //
-        if hashes.is_empty() {
-            debug!(target: "net::tx",
-                network=%self,
-                "empty eth66 announcement"
-            );
-            return (FilterOutcome::ReportPeer, ValidAnnouncementData::empty_eth66())
-        }
-
-        //
-        // 2. checks if announcement is spam packed with duplicate hashes
-        //
-        let original_len = hashes.len();
-
-        let mut deduped_data = HashMap::with_capacity(hashes.len());
-        for hash in hashes.into_iter().rev() {
-            deduped_data.insert(hash, None);
-        }
-        deduped_data.shrink_to_fit();
-
-        (
-            if deduped_data.len() != original_len {
-                FilterOutcome::ReportPeer
-            } else {
-                FilterOutcome::Ok
-            },
-            ValidAnnouncementData::new_eth66(deduped_data),
-        )
-=======
-            hashes=?*partially_valid_data,
-            network=%Self,
-            "validating eth66 announcement data.."
-        );
-
         (FilterOutcome::Ok, ValidAnnouncementData::from_partially_valid_data(partially_valid_data))
->>>>>>> 0f26cd6d
     }
 }
 
@@ -472,11 +347,7 @@
 
         let announcement = NewPooledTransactionHashes68 { types, sizes, hashes };
 
-<<<<<<< HEAD
-        let filter = EthAnnouncementFilter::default();
-=======
-        let filter = EthMessageFilter;
->>>>>>> 0f26cd6d
+        let filter = EthMessageFilter::default();
 
         let (outcome, _partially_valid_data) = filter.partially_filter_valid_entries(announcement);
 
@@ -503,15 +374,11 @@
             hashes: hashes.clone(),
         };
 
-<<<<<<< HEAD
-        let filter = EthAnnouncementFilter::default();
-=======
-        let filter = EthMessageFilter;
+        let filter = EthMessageFilter::default;
 
         let (outcome, partially_valid_data) = filter.partially_filter_valid_entries(announcement);
 
         assert_eq!(outcome, FilterOutcome::Ok);
->>>>>>> 0f26cd6d
 
         let (outcome, valid_data) = filter.filter_valid_entries_68(partially_valid_data);
 
@@ -547,15 +414,11 @@
             hashes: hashes.clone(),
         };
 
-<<<<<<< HEAD
-        let filter = EthAnnouncementFilter::default();
-=======
-        let filter = EthMessageFilter;
+        let filter = EthMessageFilter::default();
 
         let (outcome, partially_valid_data) = filter.partially_filter_valid_entries(announcement);
 
         assert_eq!(outcome, FilterOutcome::Ok);
->>>>>>> 0f26cd6d
 
         let (outcome, valid_data) = filter.filter_valid_entries_68(partially_valid_data);
 
@@ -594,11 +457,7 @@
             hashes: hashes.clone(),
         };
 
-<<<<<<< HEAD
-        let filter = EthAnnouncementFilter::default();
-=======
-        let filter = EthMessageFilter;
->>>>>>> 0f26cd6d
+        let filter = EthMessageFilter::default();
 
         let (outcome, partially_valid_data) = filter.partially_filter_valid_entries(announcement);
 
@@ -656,14 +515,8 @@
     }
 
     #[test]
-<<<<<<< HEAD
     fn test_display_for_zst() {
-        let filter = EthAnnouncementFilter::default();
-        assert_eq!("EthAnnouncementFilter", &filter.to_string());
-=======
-    fn test_derive_more_display_for_zst() {
-        let filter = EthMessageFilter;
+        let filter = EthMessageFilter::default();
         assert_eq!("EthMessageFilter", &filter.to_string());
->>>>>>> 0f26cd6d
     }
 }